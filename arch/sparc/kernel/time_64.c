/* time.c: UltraSparc timer and TOD clock support.
 *
 * Copyright (C) 1997, 2008 David S. Miller (davem@davemloft.net)
 * Copyright (C) 1998 Eddie C. Dost   (ecd@skynet.be)
 *
 * Based largely on code which is:
 *
 * Copyright (C) 1996 Thomas K. Dyas (tdyas@eden.rutgers.edu)
 */

#include <linux/errno.h>
#include <linux/module.h>
#include <linux/sched.h>
#include <linux/kernel.h>
#include <linux/param.h>
#include <linux/string.h>
#include <linux/mm.h>
#include <linux/interrupt.h>
#include <linux/time.h>
#include <linux/timex.h>
#include <linux/init.h>
#include <linux/ioport.h>
#include <linux/mc146818rtc.h>
#include <linux/delay.h>
#include <linux/profile.h>
#include <linux/bcd.h>
#include <linux/jiffies.h>
#include <linux/cpufreq.h>
#include <linux/percpu.h>
#include <linux/miscdevice.h>
#include <linux/rtc.h>
#include <linux/rtc/m48t59.h>
#include <linux/kernel_stat.h>
#include <linux/clockchips.h>
#include <linux/clocksource.h>
#include <linux/of_device.h>
#include <linux/platform_device.h>

#include <asm/oplib.h>
#include <asm/timer.h>
#include <asm/irq.h>
#include <asm/io.h>
#include <asm/prom.h>
#include <asm/starfire.h>
#include <asm/smp.h>
#include <asm/sections.h>
#include <asm/cpudata.h>
#include <asm/uaccess.h>
#include <asm/irq_regs.h>

#include "entry.h"

DEFINE_SPINLOCK(rtc_lock);

#define TICK_PRIV_BIT	(1UL << 63)
#define TICKCMP_IRQ_BIT	(1UL << 63)

#ifdef CONFIG_SMP
unsigned long profile_pc(struct pt_regs *regs)
{
	unsigned long pc = instruction_pointer(regs);

	if (in_lock_functions(pc))
		return regs->u_regs[UREG_RETPC];
	return pc;
}
EXPORT_SYMBOL(profile_pc);
#endif

static void tick_disable_protection(void)
{
	/* Set things up so user can access tick register for profiling
	 * purposes.  Also workaround BB_ERRATA_1 by doing a dummy
	 * read back of %tick after writing it.
	 */
	__asm__ __volatile__(
	"	ba,pt	%%xcc, 1f\n"
	"	 nop\n"
	"	.align	64\n"
	"1:	rd	%%tick, %%g2\n"
	"	add	%%g2, 6, %%g2\n"
	"	andn	%%g2, %0, %%g2\n"
	"	wrpr	%%g2, 0, %%tick\n"
	"	rdpr	%%tick, %%g0"
	: /* no outputs */
	: "r" (TICK_PRIV_BIT)
	: "g2");
}

static void tick_disable_irq(void)
{
	__asm__ __volatile__(
	"	ba,pt	%%xcc, 1f\n"
	"	 nop\n"
	"	.align	64\n"
	"1:	wr	%0, 0x0, %%tick_cmpr\n"
	"	rd	%%tick_cmpr, %%g0"
	: /* no outputs */
	: "r" (TICKCMP_IRQ_BIT));
}

static void tick_init_tick(void)
{
	tick_disable_protection();
	tick_disable_irq();
}

static unsigned long long tick_get_tick(void)
{
	unsigned long ret;

	__asm__ __volatile__("rd	%%tick, %0\n\t"
			     "mov	%0, %0"
			     : "=r" (ret));

	return ret & ~TICK_PRIV_BIT;
}

static int tick_add_compare(unsigned long adj)
{
	unsigned long orig_tick, new_tick, new_compare;

	__asm__ __volatile__("rd	%%tick, %0"
			     : "=r" (orig_tick));

	orig_tick &= ~TICKCMP_IRQ_BIT;

	/* Workaround for Spitfire Errata (#54 I think??), I discovered
	 * this via Sun BugID 4008234, mentioned in Solaris-2.5.1 patch
	 * number 103640.
	 *
	 * On Blackbird writes to %tick_cmpr can fail, the
	 * workaround seems to be to execute the wr instruction
	 * at the start of an I-cache line, and perform a dummy
	 * read back from %tick_cmpr right after writing to it. -DaveM
	 */
	__asm__ __volatile__("ba,pt	%%xcc, 1f\n\t"
			     " add	%1, %2, %0\n\t"
			     ".align	64\n"
			     "1:\n\t"
			     "wr	%0, 0, %%tick_cmpr\n\t"
			     "rd	%%tick_cmpr, %%g0\n\t"
			     : "=r" (new_compare)
			     : "r" (orig_tick), "r" (adj));

	__asm__ __volatile__("rd	%%tick, %0"
			     : "=r" (new_tick));
	new_tick &= ~TICKCMP_IRQ_BIT;

	return ((long)(new_tick - (orig_tick+adj))) > 0L;
}

static unsigned long tick_add_tick(unsigned long adj)
{
	unsigned long new_tick;

	/* Also need to handle Blackbird bug here too. */
	__asm__ __volatile__("rd	%%tick, %0\n\t"
			     "add	%0, %1, %0\n\t"
			     "wrpr	%0, 0, %%tick\n\t"
			     : "=&r" (new_tick)
			     : "r" (adj));

	return new_tick;
}

static struct sparc64_tick_ops tick_operations __read_mostly = {
	.name		=	"tick",
	.init_tick	=	tick_init_tick,
	.disable_irq	=	tick_disable_irq,
	.get_tick	=	tick_get_tick,
	.add_tick	=	tick_add_tick,
	.add_compare	=	tick_add_compare,
	.softint_mask	=	1UL << 0,
};

struct sparc64_tick_ops *tick_ops __read_mostly = &tick_operations;
EXPORT_SYMBOL(tick_ops);

static void stick_disable_irq(void)
{
	__asm__ __volatile__(
	"wr	%0, 0x0, %%asr25"
	: /* no outputs */
	: "r" (TICKCMP_IRQ_BIT));
}

static void stick_init_tick(void)
{
	/* Writes to the %tick and %stick register are not
	 * allowed on sun4v.  The Hypervisor controls that
	 * bit, per-strand.
	 */
	if (tlb_type != hypervisor) {
		tick_disable_protection();
		tick_disable_irq();

		/* Let the user get at STICK too. */
		__asm__ __volatile__(
		"	rd	%%asr24, %%g2\n"
		"	andn	%%g2, %0, %%g2\n"
		"	wr	%%g2, 0, %%asr24"
		: /* no outputs */
		: "r" (TICK_PRIV_BIT)
		: "g1", "g2");
	}

	stick_disable_irq();
}

static unsigned long long stick_get_tick(void)
{
	unsigned long ret;

	__asm__ __volatile__("rd	%%asr24, %0"
			     : "=r" (ret));

	return ret & ~TICK_PRIV_BIT;
}

static unsigned long stick_add_tick(unsigned long adj)
{
	unsigned long new_tick;

	__asm__ __volatile__("rd	%%asr24, %0\n\t"
			     "add	%0, %1, %0\n\t"
			     "wr	%0, 0, %%asr24\n\t"
			     : "=&r" (new_tick)
			     : "r" (adj));

	return new_tick;
}

static int stick_add_compare(unsigned long adj)
{
	unsigned long orig_tick, new_tick;

	__asm__ __volatile__("rd	%%asr24, %0"
			     : "=r" (orig_tick));
	orig_tick &= ~TICKCMP_IRQ_BIT;

	__asm__ __volatile__("wr	%0, 0, %%asr25"
			     : /* no outputs */
			     : "r" (orig_tick + adj));

	__asm__ __volatile__("rd	%%asr24, %0"
			     : "=r" (new_tick));
	new_tick &= ~TICKCMP_IRQ_BIT;

	return ((long)(new_tick - (orig_tick+adj))) > 0L;
}

static struct sparc64_tick_ops stick_operations __read_mostly = {
	.name		=	"stick",
	.init_tick	=	stick_init_tick,
	.disable_irq	=	stick_disable_irq,
	.get_tick	=	stick_get_tick,
	.add_tick	=	stick_add_tick,
	.add_compare	=	stick_add_compare,
	.softint_mask	=	1UL << 16,
};

/* On Hummingbird the STICK/STICK_CMPR register is implemented
 * in I/O space.  There are two 64-bit registers each, the
 * first holds the low 32-bits of the value and the second holds
 * the high 32-bits.
 *
 * Since STICK is constantly updating, we have to access it carefully.
 *
 * The sequence we use to read is:
 * 1) read high
 * 2) read low
 * 3) read high again, if it rolled re-read both low and high again.
 *
 * Writing STICK safely is also tricky:
 * 1) write low to zero
 * 2) write high
 * 3) write low
 */
#define HBIRD_STICKCMP_ADDR	0x1fe0000f060UL
#define HBIRD_STICK_ADDR	0x1fe0000f070UL

static unsigned long __hbird_read_stick(void)
{
	unsigned long ret, tmp1, tmp2, tmp3;
	unsigned long addr = HBIRD_STICK_ADDR+8;

	__asm__ __volatile__("ldxa	[%1] %5, %2\n"
			     "1:\n\t"
			     "sub	%1, 0x8, %1\n\t"
			     "ldxa	[%1] %5, %3\n\t"
			     "add	%1, 0x8, %1\n\t"
			     "ldxa	[%1] %5, %4\n\t"
			     "cmp	%4, %2\n\t"
			     "bne,a,pn	%%xcc, 1b\n\t"
			     " mov	%4, %2\n\t"
			     "sllx	%4, 32, %4\n\t"
			     "or	%3, %4, %0\n\t"
			     : "=&r" (ret), "=&r" (addr),
			       "=&r" (tmp1), "=&r" (tmp2), "=&r" (tmp3)
			     : "i" (ASI_PHYS_BYPASS_EC_E), "1" (addr));

	return ret;
}

static void __hbird_write_stick(unsigned long val)
{
	unsigned long low = (val & 0xffffffffUL);
	unsigned long high = (val >> 32UL);
	unsigned long addr = HBIRD_STICK_ADDR;

	__asm__ __volatile__("stxa	%%g0, [%0] %4\n\t"
			     "add	%0, 0x8, %0\n\t"
			     "stxa	%3, [%0] %4\n\t"
			     "sub	%0, 0x8, %0\n\t"
			     "stxa	%2, [%0] %4"
			     : "=&r" (addr)
			     : "0" (addr), "r" (low), "r" (high),
			       "i" (ASI_PHYS_BYPASS_EC_E));
}

static void __hbird_write_compare(unsigned long val)
{
	unsigned long low = (val & 0xffffffffUL);
	unsigned long high = (val >> 32UL);
	unsigned long addr = HBIRD_STICKCMP_ADDR + 0x8UL;

	__asm__ __volatile__("stxa	%3, [%0] %4\n\t"
			     "sub	%0, 0x8, %0\n\t"
			     "stxa	%2, [%0] %4"
			     : "=&r" (addr)
			     : "0" (addr), "r" (low), "r" (high),
			       "i" (ASI_PHYS_BYPASS_EC_E));
}

static void hbtick_disable_irq(void)
{
	__hbird_write_compare(TICKCMP_IRQ_BIT);
}

static void hbtick_init_tick(void)
{
	tick_disable_protection();

	/* XXX This seems to be necessary to 'jumpstart' Hummingbird
	 * XXX into actually sending STICK interrupts.  I think because
	 * XXX of how we store %tick_cmpr in head.S this somehow resets the
	 * XXX {TICK + STICK} interrupt mux.  -DaveM
	 */
	__hbird_write_stick(__hbird_read_stick());

	hbtick_disable_irq();
}

static unsigned long long hbtick_get_tick(void)
{
	return __hbird_read_stick() & ~TICK_PRIV_BIT;
}

static unsigned long hbtick_add_tick(unsigned long adj)
{
	unsigned long val;

	val = __hbird_read_stick() + adj;
	__hbird_write_stick(val);

	return val;
}

static int hbtick_add_compare(unsigned long adj)
{
	unsigned long val = __hbird_read_stick();
	unsigned long val2;

	val &= ~TICKCMP_IRQ_BIT;
	val += adj;
	__hbird_write_compare(val);

	val2 = __hbird_read_stick() & ~TICKCMP_IRQ_BIT;

	return ((long)(val2 - val)) > 0L;
}

static struct sparc64_tick_ops hbtick_operations __read_mostly = {
	.name		=	"hbtick",
	.init_tick	=	hbtick_init_tick,
	.disable_irq	=	hbtick_disable_irq,
	.get_tick	=	hbtick_get_tick,
	.add_tick	=	hbtick_add_tick,
	.add_compare	=	hbtick_add_compare,
	.softint_mask	=	1UL << 0,
};

static unsigned long timer_ticks_per_nsec_quotient __read_mostly;

int update_persistent_clock(struct timespec now)
{
	struct rtc_device *rtc = rtc_class_open("rtc0");
	int err = -1;

	if (rtc) {
		err = rtc_set_mmss(rtc, now.tv_sec);
		rtc_class_close(rtc);
	}

	return err;
}

unsigned long cmos_regs;
EXPORT_SYMBOL(cmos_regs);

static struct resource rtc_cmos_resource;

static struct platform_device rtc_cmos_device = {
	.name		= "rtc_cmos",
	.id		= -1,
	.resource	= &rtc_cmos_resource,
	.num_resources	= 1,
};

static int __devinit rtc_probe(struct of_device *op, const struct of_device_id *match)
{
	struct resource *r;

	printk(KERN_INFO "%s: RTC regs at 0x%llx\n",
	       op->node->full_name, op->resource[0].start);

	/* The CMOS RTC driver only accepts IORESOURCE_IO, so cons
	 * up a fake resource so that the probe works for all cases.
	 * When the RTC is behind an ISA bus it will have IORESOURCE_IO
	 * already, whereas when it's behind EBUS is will be IORESOURCE_MEM.
	 */

	r = &rtc_cmos_resource;
	r->flags = IORESOURCE_IO;
	r->name = op->resource[0].name;
	r->start = op->resource[0].start;
	r->end = op->resource[0].end;

	cmos_regs = op->resource[0].start;
	return platform_device_register(&rtc_cmos_device);
}

static struct of_device_id __initdata rtc_match[] = {
	{
		.name = "rtc",
		.compatible = "m5819",
	},
	{
		.name = "rtc",
		.compatible = "isa-m5819p",
	},
	{
		.name = "rtc",
		.compatible = "isa-m5823p",
	},
	{
		.name = "rtc",
		.compatible = "ds1287",
	},
	{},
};

static struct of_platform_driver rtc_driver = {
	.match_table	= rtc_match,
	.probe		= rtc_probe,
	.driver		= {
		.name	= "rtc",
	},
};

static struct platform_device rtc_bq4802_device = {
	.name		= "rtc-bq4802",
	.id		= -1,
	.num_resources	= 1,
};

static int __devinit bq4802_probe(struct of_device *op, const struct of_device_id *match)
{

	printk(KERN_INFO "%s: BQ4802 regs at 0x%llx\n",
	       op->node->full_name, op->resource[0].start);

	rtc_bq4802_device.resource = &op->resource[0];
	return platform_device_register(&rtc_bq4802_device);
}

static struct of_device_id __initdata bq4802_match[] = {
	{
		.name = "rtc",
		.compatible = "bq4802",
	},
	{},
};

static struct of_platform_driver bq4802_driver = {
	.match_table	= bq4802_match,
	.probe		= bq4802_probe,
	.driver		= {
		.name	= "bq4802",
	},
};

static unsigned char mostek_read_byte(struct device *dev, u32 ofs)
{
	struct platform_device *pdev = to_platform_device(dev);
	void __iomem *regs = (void __iomem *) pdev->resource[0].start;

	return readb(regs + ofs);
}

static void mostek_write_byte(struct device *dev, u32 ofs, u8 val)
{
	struct platform_device *pdev = to_platform_device(dev);
	void __iomem *regs = (void __iomem *) pdev->resource[0].start;

	writeb(val, regs + ofs);
}

static struct m48t59_plat_data m48t59_data = {
	.read_byte	= mostek_read_byte,
	.write_byte	= mostek_write_byte,
};

static struct platform_device m48t59_rtc = {
	.name		= "rtc-m48t59",
	.id		= 0,
	.num_resources	= 1,
	.dev	= {
		.platform_data = &m48t59_data,
	},
};

static int __devinit mostek_probe(struct of_device *op, const struct of_device_id *match)
{
	struct device_node *dp = op->node;

	/* On an Enterprise system there can be multiple mostek clocks.
	 * We should only match the one that is on the central FHC bus.
	 */
	if (!strcmp(dp->parent->name, "fhc") &&
	    strcmp(dp->parent->parent->name, "central") != 0)
		return -ENODEV;

	printk(KERN_INFO "%s: Mostek regs at 0x%llx\n",
	       dp->full_name, op->resource[0].start);

	m48t59_rtc.resource = &op->resource[0];
	return platform_device_register(&m48t59_rtc);
}

static struct of_device_id __initdata mostek_match[] = {
	{
		.name = "eeprom",
	},
	{},
};

static struct of_platform_driver mostek_driver = {
	.match_table	= mostek_match,
	.probe		= mostek_probe,
	.driver		= {
		.name	= "mostek",
	},
};

static struct platform_device rtc_sun4v_device = {
	.name		= "rtc-sun4v",
	.id		= -1,
};

static struct platform_device rtc_starfire_device = {
	.name		= "rtc-starfire",
	.id		= -1,
};

static int __init clock_init(void)
{
	if (this_is_starfire)
		return platform_device_register(&rtc_starfire_device);

	if (tlb_type == hypervisor)
		return platform_device_register(&rtc_sun4v_device);

	(void) of_register_driver(&rtc_driver, &of_platform_bus_type);
	(void) of_register_driver(&mostek_driver, &of_platform_bus_type);
	(void) of_register_driver(&bq4802_driver, &of_platform_bus_type);

	return 0;
}

/* Must be after subsys_initcall() so that busses are probed.  Must
 * be before device_initcall() because things like the RTC driver
 * need to see the clock registers.
 */
fs_initcall(clock_init);

/* This is gets the master TICK_INT timer going. */
static unsigned long sparc64_init_timers(void)
{
	struct device_node *dp;
	unsigned long freq;

	dp = of_find_node_by_path("/");
	if (tlb_type == spitfire) {
		unsigned long ver, manuf, impl;

		__asm__ __volatile__ ("rdpr %%ver, %0"
				      : "=&r" (ver));
		manuf = ((ver >> 48) & 0xffff);
		impl = ((ver >> 32) & 0xffff);
		if (manuf == 0x17 && impl == 0x13) {
			/* Hummingbird, aka Ultra-IIe */
			tick_ops = &hbtick_operations;
			freq = of_getintprop_default(dp, "stick-frequency", 0);
		} else {
			tick_ops = &tick_operations;
			freq = local_cpu_data().clock_tick;
		}
	} else {
		tick_ops = &stick_operations;
		freq = of_getintprop_default(dp, "stick-frequency", 0);
	}

	return freq;
}

struct freq_table {
	unsigned long clock_tick_ref;
	unsigned int ref_freq;
};
static DEFINE_PER_CPU(struct freq_table, sparc64_freq_table) = { 0, 0 };

unsigned long sparc64_get_clock_tick(unsigned int cpu)
{
	struct freq_table *ft = &per_cpu(sparc64_freq_table, cpu);

	if (ft->clock_tick_ref)
		return ft->clock_tick_ref;
	return cpu_data(cpu).clock_tick;
}
EXPORT_SYMBOL(sparc64_get_clock_tick);

#ifdef CONFIG_CPU_FREQ

static int sparc64_cpufreq_notifier(struct notifier_block *nb, unsigned long val,
				    void *data)
{
	struct cpufreq_freqs *freq = data;
	unsigned int cpu = freq->cpu;
	struct freq_table *ft = &per_cpu(sparc64_freq_table, cpu);

	if (!ft->ref_freq) {
		ft->ref_freq = freq->old;
		ft->clock_tick_ref = cpu_data(cpu).clock_tick;
	}
	if ((val == CPUFREQ_PRECHANGE  && freq->old < freq->new) ||
	    (val == CPUFREQ_POSTCHANGE && freq->old > freq->new) ||
	    (val == CPUFREQ_RESUMECHANGE)) {
		cpu_data(cpu).clock_tick =
			cpufreq_scale(ft->clock_tick_ref,
				      ft->ref_freq,
				      freq->new);
	}

	return 0;
}

static struct notifier_block sparc64_cpufreq_notifier_block = {
	.notifier_call	= sparc64_cpufreq_notifier
};

static int __init register_sparc64_cpufreq_notifier(void)
{

	cpufreq_register_notifier(&sparc64_cpufreq_notifier_block,
				  CPUFREQ_TRANSITION_NOTIFIER);
	return 0;
}

core_initcall(register_sparc64_cpufreq_notifier);

#endif /* CONFIG_CPU_FREQ */

static int sparc64_next_event(unsigned long delta,
			      struct clock_event_device *evt)
{
	return tick_ops->add_compare(delta) ? -ETIME : 0;
}

static void sparc64_timer_setup(enum clock_event_mode mode,
				struct clock_event_device *evt)
{
	switch (mode) {
	case CLOCK_EVT_MODE_ONESHOT:
	case CLOCK_EVT_MODE_RESUME:
		break;

	case CLOCK_EVT_MODE_SHUTDOWN:
		tick_ops->disable_irq();
		break;

	case CLOCK_EVT_MODE_PERIODIC:
	case CLOCK_EVT_MODE_UNUSED:
		WARN_ON(1);
		break;
	};
}

static struct clock_event_device sparc64_clockevent = {
	.features	= CLOCK_EVT_FEAT_ONESHOT,
	.set_mode	= sparc64_timer_setup,
	.set_next_event	= sparc64_next_event,
	.rating		= 100,
	.shift		= 30,
	.irq		= -1,
};
static DEFINE_PER_CPU(struct clock_event_device, sparc64_events);

void timer_interrupt(int irq, struct pt_regs *regs)
{
	struct pt_regs *old_regs = set_irq_regs(regs);
	unsigned long tick_mask = tick_ops->softint_mask;
	int cpu = smp_processor_id();
	struct clock_event_device *evt = &per_cpu(sparc64_events, cpu);

	clear_softint(tick_mask);

	irq_enter();

	kstat_incr_irqs_this_cpu(0, irq_to_desc(0));

	if (unlikely(!evt->event_handler)) {
		printk(KERN_WARNING
		       "Spurious SPARC64 timer interrupt on cpu %d\n", cpu);
	} else
		evt->event_handler(evt);

	irq_exit();

	set_irq_regs(old_regs);
}

void __devinit setup_sparc64_timer(void)
{
	struct clock_event_device *sevt;
	unsigned long pstate;

	/* Guarantee that the following sequences execute
	 * uninterrupted.
	 */
	__asm__ __volatile__("rdpr	%%pstate, %0\n\t"
			     "wrpr	%0, %1, %%pstate"
			     : "=r" (pstate)
			     : "i" (PSTATE_IE));

	tick_ops->init_tick();

	/* Restore PSTATE_IE. */
	__asm__ __volatile__("wrpr	%0, 0x0, %%pstate"
			     : /* no outputs */
			     : "r" (pstate));

	sevt = &__get_cpu_var(sparc64_events);

	memcpy(sevt, &sparc64_clockevent, sizeof(*sevt));
	sevt->cpumask = cpumask_of(smp_processor_id());

	clockevents_register_device(sevt);
}

#define SPARC64_NSEC_PER_CYC_SHIFT	10UL

static struct clocksource clocksource_tick = {
	.rating		= 100,
	.mask		= CLOCKSOURCE_MASK(64),
	.flags		= CLOCK_SOURCE_IS_CONTINUOUS,
};

static unsigned long tb_ticks_per_usec __read_mostly;

void __delay(unsigned long loops)
{
	unsigned long bclock, now;

	bclock = tick_ops->get_tick();
	do {
		now = tick_ops->get_tick();
	} while ((now-bclock) < loops);
}
EXPORT_SYMBOL(__delay);

void udelay(unsigned long usecs)
{
	__delay(tb_ticks_per_usec * usecs);
}
EXPORT_SYMBOL(udelay);

static cycle_t clocksource_tick_read(struct clocksource *cs)
{
	return tick_ops->get_tick();
}

void __init time_init(void)
{
	unsigned long freq = sparc64_init_timers();

	tb_ticks_per_usec = freq / USEC_PER_SEC;

	timer_ticks_per_nsec_quotient =
		clocksource_hz2mult(freq, SPARC64_NSEC_PER_CYC_SHIFT);

	clocksource_tick.name = tick_ops->name;
	clocksource_calc_mult_shift(&clocksource_tick, freq, 4);
	clocksource_tick.read = clocksource_tick_read;

	printk("clocksource: mult[%x] shift[%d]\n",
	       clocksource_tick.mult, clocksource_tick.shift);

	clocksource_register(&clocksource_tick);

	sparc64_clockevent.name = tick_ops->name;
	clockevents_calc_mult_shift(&sparc64_clockevent, freq, 4);

	sparc64_clockevent.max_delta_ns =
		clockevent_delta2ns(0x7fffffffffffffffUL, &sparc64_clockevent);
	sparc64_clockevent.min_delta_ns =
		clockevent_delta2ns(0xF, &sparc64_clockevent);

<<<<<<< HEAD
	printk("clockevent: mult[%ux] shift[%d]\n",
=======
	printk("clockevent: mult[%x] shift[%d]\n",
>>>>>>> 2fbe74b9
	       sparc64_clockevent.mult, sparc64_clockevent.shift);

	setup_sparc64_timer();
}

unsigned long long sched_clock(void)
{
	unsigned long ticks = tick_ops->get_tick();

	return (ticks * timer_ticks_per_nsec_quotient)
		>> SPARC64_NSEC_PER_CYC_SHIFT;
}

int __devinit read_current_timer(unsigned long *timer_val)
{
	*timer_val = tick_ops->get_tick();
	return 0;
}<|MERGE_RESOLUTION|>--- conflicted
+++ resolved
@@ -827,11 +827,7 @@
 	sparc64_clockevent.min_delta_ns =
 		clockevent_delta2ns(0xF, &sparc64_clockevent);
 
-<<<<<<< HEAD
-	printk("clockevent: mult[%ux] shift[%d]\n",
-=======
 	printk("clockevent: mult[%x] shift[%d]\n",
->>>>>>> 2fbe74b9
 	       sparc64_clockevent.mult, sparc64_clockevent.shift);
 
 	setup_sparc64_timer();
