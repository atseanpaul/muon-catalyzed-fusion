--- conflicted
+++ resolved
@@ -20,11 +20,8 @@
  * Reset the PNX8550 board.
  *
  */
-<<<<<<< HEAD
-=======
 #include <linux/kernel.h>
 
->>>>>>> e40152ee
 #include <asm/reboot.h>
 #include <glb.h>
 
