--- conflicted
+++ resolved
@@ -537,8 +537,5 @@
 	PTR	compat_sys_pwritev
 	PTR	compat_sys_rt_tgsigqueueinfo
 	PTR	sys_perf_counter_open
-<<<<<<< HEAD
-=======
 	PTR	sys_accept4
->>>>>>> 9799218a
 	.size	sys_call_table,.-sys_call_table